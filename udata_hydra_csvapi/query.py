from aiohttp import web, ClientSession
from udata_hydra_csvapi import config
from udata_hydra_csvapi.error import handle_exception
from udata_hydra_csvapi.utils import process_total


async def get_resource(session: ClientSession, resource_id: str, columns: list):
    q = f"select={','.join(columns)}&resource_id=eq.{resource_id}&order=created_at.desc"
    url = f"{config.PG_RST_URL}/tables_index?{q}"
    async with session.get(url) as res:
        record = await res.json()
        if not res.ok:
            handle_exception(res.status, "Database error", record, resource_id)
        if not record:
            raise web.HTTPNotFound()
        return record[0]


async def get_resource_data(session: ClientSession, resource: dict, sql_query: str):
    headers = {"Prefer": "count=exact"}
    url = f"{config.PG_RST_URL}/{resource['parsing_table']}?{sql_query}"
    async with session.get(url, headers=headers) as res:
        if not res.ok:
<<<<<<< HEAD
            raise QueryException(res.status, await res.json())
        async for chunk in res.content.iter_chunked(1024):
            yield chunk

async def get_metrics_data(session: ClientSession, table: str, query_string: str, page: int, page_size: int):
    sql_query = build_sql_query_string(query_string, page, page_size)
    async with session.get(f"{config.PG_RST_URL}/{table}?{sql_query}") as res:
        if not res.ok:
            raise QueryException(res.status, await res.json())
        async for chunk in res.content.iter_chunked(1024):
            yield chunk
=======
            handle_exception(
                res.status, "Database error", await res.json(), resource.get('id')
            )
        record = await res.json()
        total = process_total(res.headers.get("Content-Range"))
        return record, total
>>>>>>> d7341ae8
<|MERGE_RESOLUTION|>--- conflicted
+++ resolved
@@ -1,7 +1,7 @@
 from aiohttp import web, ClientSession
 from udata_hydra_csvapi import config
 from udata_hydra_csvapi.error import handle_exception
-from udata_hydra_csvapi.utils import process_total
+from udata_hydra_csvapi.utils import process_total, build_sql_query_string
 
 
 async def get_resource(session: ClientSession, resource_id: str, columns: list):
@@ -21,23 +21,18 @@
     url = f"{config.PG_RST_URL}/{resource['parsing_table']}?{sql_query}"
     async with session.get(url, headers=headers) as res:
         if not res.ok:
-<<<<<<< HEAD
-            raise QueryException(res.status, await res.json())
-        async for chunk in res.content.iter_chunked(1024):
-            yield chunk
-
-async def get_metrics_data(session: ClientSession, table: str, query_string: str, page: int, page_size: int):
-    sql_query = build_sql_query_string(query_string, page, page_size)
-    async with session.get(f"{config.PG_RST_URL}/{table}?{sql_query}") as res:
-        if not res.ok:
-            raise QueryException(res.status, await res.json())
-        async for chunk in res.content.iter_chunked(1024):
-            yield chunk
-=======
             handle_exception(
                 res.status, "Database error", await res.json(), resource.get('id')
             )
         record = await res.json()
         total = process_total(res.headers.get("Content-Range"))
         return record, total
->>>>>>> d7341ae8
+
+
+async def get_metrics_data(session: ClientSession, table: str, query_string: str, page: int, page_size: int):
+    sql_query = build_sql_query_string(query_string, page, page_size)
+    async with session.get(f"{config.PG_RST_URL}/{table}?{sql_query}") as res:
+        if not res.ok:
+            handle_exception(res.status, "Database error", await res.json())
+        async for chunk in res.content.iter_chunked(1024):
+            yield chunk