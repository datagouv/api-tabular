import os

from pathlib import Path

import toml


class Configurator:
    """Loads a dict of config from TOML file(s) and behaves like an object, ie config.VALUE"""

    configuration = None

    def __init__(self):
        if not self.configuration:
            self.configure()

    def configure(self):
        # load default settings
        configuration = toml.load(Path(__file__).parent / "config_default.toml")
        if "POSTGREST_ENDPOINT" in os.environ:
            configuration["PG_RST_URL"] = f"http://{os.getenv('POSTGREST_ENDPOINT')}"
<<<<<<< HEAD

        configuration["PG_RST_URL"]
=======
>>>>>>> d7341ae8

        configuration["PG_RST_URL"]
        # override with local settings
        local_settings = os.environ.get("CSVAPI_SETTINGS", Path.cwd() / "config.toml")
        if Path(local_settings).exists():
            configuration.update(toml.load(local_settings))

        self.configuration = configuration
        self.check()

    def override(self, **kwargs):
        self.configuration.update(kwargs)
        self.check()

    def check(self):
        """Sanity check on config"""
        pass

    def __getattr__(self, __name):
        return self.configuration.get(__name)

    @property
    def __dict__(self):
        return self.configuration


config = Configurator()<|MERGE_RESOLUTION|>--- conflicted
+++ resolved
@@ -19,13 +19,7 @@
         configuration = toml.load(Path(__file__).parent / "config_default.toml")
         if "POSTGREST_ENDPOINT" in os.environ:
             configuration["PG_RST_URL"] = f"http://{os.getenv('POSTGREST_ENDPOINT')}"
-<<<<<<< HEAD
 
-        configuration["PG_RST_URL"]
-=======
->>>>>>> d7341ae8
-
-        configuration["PG_RST_URL"]
         # override with local settings
         local_settings = os.environ.get("CSVAPI_SETTINGS", Path.cwd() / "config.toml")
         if Path(local_settings).exists():
