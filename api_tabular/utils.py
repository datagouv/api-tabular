--- conflicted
+++ resolved
@@ -294,9 +294,7 @@
                 },
                 'parameters': parameters_list
             },
-<<<<<<< HEAD
-=======
-            '/health': {
+            '/health/': {
                 'get': {
                     'description': 'Ping endpoint to ensure health of api service.',
                     'summary': 'Service\'s health endpoint',
@@ -308,7 +306,6 @@
                     }
                 }
             }
->>>>>>> b67bd8f0
         },
         'components': component_dict
     }
