# Changelog

## Current (in progress)

- Add PostgREST version in health endpoint [#37](https://github.com/datagouv/api-tabular/pull/37)
<<<<<<< HEAD
- Cast env configs as expected [#39](https://github.com/datagouv/api-tabular/pull/39)
=======
- Fix pagination and total for aggregation queries [#41](https://github.com/datagouv/api-tabular/pull/41)
>>>>>>> 1e6817f7

## 0.2.2 (2024-11-28)

- Handle queries with aggregators [#35](https://github.com/datagouv/api-tabular/pull/35)
- Restrain aggregators to list of specific resources [#36](https://github.com/datagouv/api-tabular/pull/36)

## 0.2.1 (2024-11-21)

- Add healthcheck endpoint [#33](https://github.com/datagouv/api-tabular/pull/33)

## 0.2.0 (2024-11-18)

- Add endpoint to stream a CSV response [#5](https://github.com/etalab/api-tabular/pull/5)
- Make URL in links absolute [#7](https://github.com/etalab/api-tabular/pull/7)
- Add health route [#16](https://github.com/etalab/api-tabular/pull/16)
- Add SERVER NAME and SCHEME config [#17](https://github.com/etalab/api-tabular/pull/17)
- Override config with env [#18](https://github.com/etalab/api-tabular/pull/18)
- Improve swagger and add new filters [#23](https://github.com/datagouv/api-tabular/pull/23)
- Fix error in `process_total` using `Content-Range` when the DB response is not valid [#27](https://github.com/datagouv/api-tabular/pull/27)
- Update CI to build in Python 3.11 instead of Python 3.9, update deprecated CI [#29](https://github.com/datagouv/api-tabular/pull/29)
- Better handling of columns with special characters [#30](https://github.com/etalab/api-tabular/pull/30)
- Update deprecated Sentry methods [#28](https://github.com/datagouv/api-tabular/pull/28)

## 0.1.0<|MERGE_RESOLUTION|>--- conflicted
+++ resolved
@@ -3,11 +3,8 @@
 ## Current (in progress)
 
 - Add PostgREST version in health endpoint [#37](https://github.com/datagouv/api-tabular/pull/37)
-<<<<<<< HEAD
 - Cast env configs as expected [#39](https://github.com/datagouv/api-tabular/pull/39)
-=======
 - Fix pagination and total for aggregation queries [#41](https://github.com/datagouv/api-tabular/pull/41)
->>>>>>> 1e6817f7
 
 ## 0.2.2 (2024-11-28)
 
